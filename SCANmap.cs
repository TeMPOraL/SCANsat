--- conflicted
+++ resolved
@@ -80,14 +80,13 @@
 		}
 		public static string[] projectionNames = getProjectionNames ();
 		public MapProjection projection = MapProjection.Rectangular;
-<<<<<<< HEAD
-=======
+
 		protected int mapstep;
 		protected bool mapsaved;
 		protected double[] mapline;
 		protected CelestialBody body;
 		public Texture2D map;
-        protected float[,,] big_heightmap;
+        	protected float[,,] big_heightmap;
 
 		public void setBody ( CelestialBody b ) {
 			if (body == b)
@@ -125,21 +124,16 @@
 			mapwidth = w;
 			mapscale = mapwidth / 360f;
 			mapheight = (int)(w / 2);
-            big_heightmap = new float [mapwidth, mapheight, 3];
+            		big_heightmap = new float [mapwidth, mapheight, 3];
 			map = null;
 			resetMap ();
 		}
 
-        public void heightMapArray (float height, int line, int i)
-        {
-            big_heightmap[i, line, SCANcontroller.controller.projection] = height;
-        }
-
-		public void centerAround ( double lon , double lat ) {
-			lon_offset = 180 + lon - (mapwidth / mapscale) / 2;
-			lat_offset = 90 + lat - (mapheight / mapscale) / 2;
-		}
->>>>>>> b0e04445
+        	public void heightMapArray (float height, int line, int i)
+        	{
+            		big_heightmap[i, line, SCANcontroller.controller.projection] = height;
+        	}
+
 
 		public void setProjection ( MapProjection p ) {
 			if (projection == p)
